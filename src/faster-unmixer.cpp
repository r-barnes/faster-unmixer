#include "faster-unmixer.hpp"

#include <richdem/common/Array2D.hpp>
#include <richdem/common/grid_cell.hpp>
#include <richdem/common/iterators.hpp>
#include <richdem/depressions/Barnes2014.hpp>
#include <richdem/flowmet/d8_flowdirs.hpp>
#include <richdem/methods/flow_accumulation.hpp>
#include <richdem/misc/conversion.hpp>

#include <fstream>
#include <queue>
#include <stdexcept>
#include <string>
#include <unordered_map>

using namespace richdem;

namespace fastunmixer {

namespace internal {

struct PairHash {
  std::size_t operator()(const std::pair<uint32_t, uint32_t>& sp) const {
    // Boost hash combine function: https://stackoverflow.com/a/27952689/752843
    return sp.first ^ (sp.second + 0x9e3779b9 + (sp.first << 6) + (sp.first >> 2));
  }
};

struct SampleData {
  int64_t x = std::numeric_limits<int64_t>::min();
  int64_t y = std::numeric_limits<int64_t>::min();
  std::string name = unset_node_name;
};

// Each SampleNode correspond to a sample, specified by a name and (x,y)
// location, as well as a portion of the watershed. This portion of the
// watershed flows into a downstream node and receives flow from upstream nodes
struct SampleNode {
  using name_t = std::string;
  // Sample data
  SampleData data;
  // Sample's water flows downstream into this node
  size_t downstream_node = NO_DOWNSTREAM_NEIGHBOUR;
  // Sample receives water from these upstream nodes
  std::vector<std::string> upstream_nodes;
  // Area that uniquely contributes to this sample
  int64_t area = 0;
  // Total upstream area including `area`
  int64_t total_upstream_area = 0;

  // Makes a root node
  static SampleNode make_root_node() {
    SampleNode temp;
    temp.data.name = root_node_name;
    return temp;
  }

  static SampleNode make_w_downstream_and_sample(
    const size_t &downstream_node,
    const SampleData &sample_data
  ){
    SampleNode temp;
    temp.downstream_node = downstream_node;
    temp.data = sample_data;
    return temp;
  }
};

using NeighborsToBorderLength = std::unordered_map<std::pair<uint32_t, uint32_t>, int64_t, PairHash>;

}


std::vector<internal::SampleData> get_sample_data(const std::string &data_dir){
  std::vector<internal::SampleData> sample_data;

  {
    std::ifstream fin(data_dir + "/fitted_samp_locs_no_dupes.dat");
    std::string header;
    double sx;
    double sy;
    std::getline(fin, header);
    if(header!="x_coordinate y_coordinate"){
      throw std::runtime_error("Unexecpted header '" + header + "' for fitted_samp_locs_no_dupes!");
    }
    while(fin>>sx>>sy){
      sample_data.emplace_back();
      sample_data.back().x = sx;
      sample_data.back().y = sy;
    }
  }

  {
    std::ifstream fin(data_dir + "/samples.dat");
    std::string name;
    int x1;
    double x2;
    double x3;
    auto current_sample = sample_data.begin();
    while(fin>>name>>x1>>x2>>x3){
      current_sample->name = name;
      current_sample++;
    }
  }

  return sample_data;
}

void calculate_total_upstream_areas(std::vector<internal::SampleNode> &sample_graph){
  // Count how many upstream neighbours we're waiting on
  std::vector<size_t> deps(sample_graph.size());
  for(size_t i = 0; i < sample_graph.size(); i++){
    deps.at(i) = sample_graph.at(i).upstream_nodes.size();
  }

  // Find cells with no upstream neighbours
  std::queue<size_t> q;
  for(size_t i = 0; i < sample_graph.size(); i++){
    if(deps.at(i)==0){
      q.emplace(i);
    }
  }

  while(!q.empty()){
    const auto c = q.front();
    q.pop();

    auto& self = sample_graph.at(c);

    // Add my own area
    self.total_upstream_area += self.area;

    if(self.downstream_node==NO_DOWNSTREAM_NEIGHBOUR){
      continue;
    }

    // Add my area to downstream neighbour
    sample_graph.at(self.downstream_node).total_upstream_area += self.total_upstream_area;

    // My downstream node no longer depends on me
    deps.at(self.downstream_node)--;

    if(deps.at(self.downstream_node)==0){
      q.emplace(self.downstream_node);
    }
  }
}

std::pair<std::vector<internal::SampleNode>, internal::NeighborsToBorderLength> faster_unmixer_internal(const std::string& data_dir){
  // Load data
  Array2D<d8_flowdir_t> arc_flowdirs(data_dir + "/d8.asc");

  // Convert raw flowdirs to RichDEM flowdirs
  auto flowdirs = Array2D<d8_flowdir_t>::make_from_template(arc_flowdirs);
  convert_arc_flowdirs_to_richdem_d8(arc_flowdirs, flowdirs);
  flowdirs.saveGDAL("rd_flowdirs.tif");

  // Get sample locations and put them in a set using flat-indexing for fast
  // look-up
  std::unordered_map<uint32_t, internal::SampleData> sample_locs;
  for(const auto &sample: get_sample_data(data_dir)){
    // sample_locs[sample.x] = sample;
    sample_locs[flowdirs.xyToI(sample.x, 862-sample.y)] = sample;
  }

  // Graph of how the samples are connected together.
  std::vector<internal::SampleNode> sample_parent_graph;

  // Identify cells which do not flow to anywhere. These are the start of our
  // region-identifying procedure
  std::queue<GridCell> q;
  iterate_2d(flowdirs, [&](const auto x, const auto y){
    if(flowdirs(x,y)==NO_FLOW){
      q.emplace(x,y);
    }
  });

  // Indicates that the cell doesn't correspond to any label
  constexpr auto NO_LABEL = 0;
  auto sample_label = Array2D<uint32_t>::make_from_template(flowdirs, NO_LABEL);
  sample_label.setNoData(NO_LABEL);
  sample_parent_graph.push_back(internal::SampleNode::make_root_node());

  // Iterate in a wave from all the flow endpoints to the headwaters, labeling
  // cells as we go.
  while(!q.empty()){
    const auto c = q.front();
    q.pop();

    // We have identified a new station!
    if(sample_locs.count(flowdirs.xyToI(c.x,c.y))!=0){
      const auto &data = sample_locs.at(flowdirs.xyToI(c.x,c.y));
      // Generate a new label for the sample
      const auto my_new_label = sample_parent_graph.size();
      // The current label will become the parent label
      const auto my_current_label = sample_label(c.x,c.y);
      auto& parent = sample_parent_graph.at(my_current_label);
      parent.upstream_nodes.push_back(data.name);
      sample_parent_graph.push_back(
        internal::SampleNode::make_w_downstream_and_sample(my_current_label, data)
      );
      // Update the sample's label
      sample_label(c.x,c.y) = my_new_label;
    }

    const auto my_label = sample_label(c.x,c.y);
    sample_parent_graph.at(my_label).area++;

    // Loop over all my neighbours
    for(int n=1;n<=8;n++){
      const int nx = c.x + d8x[n];
      const int ny = c.y + d8y[n];
      // If cell flows into me, it gets my label. If the cell happens to have a
      // sample, then this label will be overwritten when the cell is popped
      // from the queue. D8 means that upstream cells are only added to the
      // queue once.
      if(flowdirs.inGrid(nx,ny) && flowdirs(nx,ny)==d8_inverse[n]){
        sample_label(nx,ny) = sample_label(c.x,c.y);
        q.emplace(nx,ny);
      }
    }
  }

  // Save regions output
  sample_label.saveGDAL("labels.tif");
<<<<<<< HEAD
=======
  {
    std::ofstream fout("labels.csv");
    for(size_t i = 0; i < sample_parent_graph.size(); i++){
      fout<<i<<",\""<<sample_parent_graph.at(i).data.name<<"\""<<std::endl;
    }
  }
>>>>>>> ed718c0c

  // Sanity check
  {
    size_t total_area=0;
    for(const auto &x: sample_parent_graph){
      total_area+=x.area;
    }
    if(total_area!=flowdirs.size()){
      throw std::runtime_error("Total area in graph " + std::to_string(total_area) + " does not equal total area in DEM " + std::to_string(flowdirs.size()) + "!");
    }
  }

  internal::NeighborsToBorderLength adjacency_graph;

  // Get border lengths between adjacent sample regions
  iterate_2d(sample_label, [&](const auto x, const auto y){
    const auto my_label = sample_label(x, y);
    if(my_label == sample_label.noData()){
      return;
    }
    for(int n=1;n<=8;n++){
      const int nx = x + d8x[n];
      const int ny = y + d8y[n];
      if(sample_label.inGrid(nx,ny)){
        const auto n_label = sample_label(nx, ny);
        // Less-than comparison creates a preferred ordering to prevent
        // double-counting and also prevents self-loops
        if(n_label != sample_label.noData() && my_label < n_label){
          adjacency_graph[{my_label,n_label}]++;
        }
      }
    }
  });

  calculate_total_upstream_areas(sample_parent_graph);

  std::ofstream fout_sg("sample_graph.dot");
  fout_sg<<"# dot -Tpng sample_graph.dot -o sample_graph.png"<<std::endl;
  fout_sg<<"digraph sample_graph {"<<std::endl;
  for(size_t i=0;i<sample_parent_graph.size();i++){
    const auto& self = sample_parent_graph.at(i);
    fout_sg<<"    "<<i<<" [label=\""<<self.data.name<<"\\n"<<self.area<<"\"];"<<std::endl;
    fout_sg<<"    "<<i<<" -> "<<self.downstream_node<<";"<<std::endl;
  }
  fout_sg<<"}"<<std::endl;

  return {sample_parent_graph, adjacency_graph};
}

std::pair<SampleGraph, NeighborsToBorderLength> faster_unmixer(const std::string& data_dir){
  const auto& [sample_parent_graph, adjacency_graph_internal] = faster_unmixer_internal(data_dir);

  NeighborsToBorderLength adjacency_graph_external;
  for(auto &x: adjacency_graph_internal){
    auto nodea = sample_parent_graph.at(x.first.first).data.name;
    auto nodeb = sample_parent_graph.at(x.first.second).data.name;
    if(nodea > nodeb){
      std::swap(nodea, nodeb);
    }
    adjacency_graph_external[{nodea, nodeb}] = x.second;
  }

  SampleGraph nodes;
<<<<<<< HEAD
  for(const auto &x : sample_parent_graph){
    const std::string downstream_node_name = (x.downstream_node == NO_DOWNSTREAM_NEIGHBOUR) ? root_node_name : sample_parent_graph.at(x.downstream_node).data.name;
    nodes[x.data.name] = SampleNode{
      .name = x.data.name,
      .x = x.data.x,
      .y = x.data.y,
      .downstream_node = downstream_node_name,
      .upstream_nodes = x.upstream_nodes,
      .area = x.area,
      .total_upstream_area = x.total_upstream_area
=======
  for(size_t i = 0; i < sample_parent_graph.size(); i++){
    const auto node = sample_parent_graph.at(i);
    const std::string downstream_node_name = (node.downstream_node == NO_DOWNSTREAM_NEIGHBOUR) ? root_node_name : sample_parent_graph.at(node.downstream_node).data.name;
    nodes[node.data.name] = SampleNode{
      .name = node.data.name,
      .x = node.data.x,
      .y = node.data.y,
      .downstream_node = downstream_node_name,
      .upstream_nodes = node.upstream_nodes,
      .area = node.area,
      .total_upstream_area = node.total_upstream_area,
      .label = static_cast<int64_t>(i)
>>>>>>> ed718c0c
    };
  }

  return {nodes, adjacency_graph_external};
}

}<|MERGE_RESOLUTION|>--- conflicted
+++ resolved
@@ -224,15 +224,12 @@
 
   // Save regions output
   sample_label.saveGDAL("labels.tif");
-<<<<<<< HEAD
-=======
   {
     std::ofstream fout("labels.csv");
     for(size_t i = 0; i < sample_parent_graph.size(); i++){
       fout<<i<<",\""<<sample_parent_graph.at(i).data.name<<"\""<<std::endl;
     }
   }
->>>>>>> ed718c0c
 
   // Sanity check
   {
@@ -296,18 +293,6 @@
   }
 
   SampleGraph nodes;
-<<<<<<< HEAD
-  for(const auto &x : sample_parent_graph){
-    const std::string downstream_node_name = (x.downstream_node == NO_DOWNSTREAM_NEIGHBOUR) ? root_node_name : sample_parent_graph.at(x.downstream_node).data.name;
-    nodes[x.data.name] = SampleNode{
-      .name = x.data.name,
-      .x = x.data.x,
-      .y = x.data.y,
-      .downstream_node = downstream_node_name,
-      .upstream_nodes = x.upstream_nodes,
-      .area = x.area,
-      .total_upstream_area = x.total_upstream_area
-=======
   for(size_t i = 0; i < sample_parent_graph.size(); i++){
     const auto node = sample_parent_graph.at(i);
     const std::string downstream_node_name = (node.downstream_node == NO_DOWNSTREAM_NEIGHBOUR) ? root_node_name : sample_parent_graph.at(node.downstream_node).data.name;
@@ -320,7 +305,6 @@
       .area = node.area,
       .total_upstream_area = node.total_upstream_area,
       .label = static_cast<int64_t>(i)
->>>>>>> ed718c0c
     };
   }
 
