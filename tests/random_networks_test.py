<<<<<<< HEAD
import math
=======
# pyre-ignore-all-errors[56]

>>>>>>> 16f30665
from typing import Callable, Optional

import funmixer
import networkx as nx
import numpy as np
from hypothesis import given, settings
from hypothesis import strategies as st


def draw_random_log_uniform(min_val: float, max_val: float) -> float:
    """
    Draws a sample from a log uniform distribution between min_val and max_val
    """
    # Raise error if min_val or max_val are negative
    assert min_val >= 0 and max_val >= 0
    return float(np.exp(np.random.uniform(np.log(min_val), np.log(max_val), 1))[0])


def conc_list_to_dict(
    sample_network: nx.DiGraph, concs: Callable[[], float]
) -> funmixer.ElementData:
    """
    Converts a list of concentrations to a dictionary of concentrations with keys corresponding to the node names in the
    sample network.
    """
    return {node: concs() for node in sample_network.nodes}


def size_of_balanced_tree(r: int, h: int) -> int:
    """Calculate the number of nodes in a balanced tree with branching factor r and height h"""
    if r == 1:
        return h + 1
    return (r ** (h + 1) - 1) / (r - 1)


def max_height_of_balanced_tree(N: int, branching_factor: int) -> int:
    # Calculate the height of a balanced tree with N nodes and branching factor r
    # h = log_r(N(r-1)+1)-1
    return math.floor(math.log(N * (branching_factor - 1) + 1, branching_factor) - 1)


def generate_random_sample_network(
    N: int, areas: Callable[[], float], seed: Optional[int] = None
) -> nx.DiGraph:
    """
    Generate a random sample network with n nodes with a random area.
    """
    # Generate a random tree with n nodes
    G = nx.random_tree(N, create_using=nx.DiGraph, seed=seed)
    # Flip the tree upside down
    G = nx.reverse(G)
    # Loop through nodes and add SampleNode objects to ["data"] property
    i = 0
    for node in G.nodes:
        # Find downstream node of node
        G.nodes[node]["data"] = funmixer.SampleNode(
            name=node,
            area=areas(),
            downstream_node=n.node if (n := funmixer.nx_get_downstream(G, node)) else None,
            x=-1,
            y=-1,
            total_upstream_area=0,
            label=0,
            upstream_nodes=[],
        )
        i += 1
    return G


def generate_balanced_sample_network(
    branching_factor: int, height: int, areas: Callable[[], float]
) -> nx.DiGraph:
    """
    Generate a balanced sample network with branching factor branching_factor and height height.
    """
    G = nx.balanced_tree(r=branching_factor, h=height, create_using=nx.DiGraph)
    G = G.reverse()
    # Loop through nodes and add SampleNode objects to ["data"] property
    i = 0
    for node in G.nodes:
        # Find downstream node of node
        G.nodes[node]["data"] = funmixer.SampleNode(
            name=node,
            area=areas(),
            downstream_node=n.node if (n := funmixer.nx_get_downstream(G, node)) else None,
            x=-1,
            y=-1,
            total_upstream_area=0,
            label=0,
            upstream_nodes=[],
        )
        i += 1
    return G


def generate_r_ary_sample_network(
    N: int, branching_factor: int, areas: Callable[[], float]
) -> nx.DiGraph:
    """
    Generate a full R-ary sample network with branching factor branching_factor and N nodes.
    """
    # Check that areas and N are compatible
    G = nx.full_rary_tree(r=branching_factor, n=N, create_using=nx.DiGraph)
    G = G.reverse()
    # Loop through nodes and add SampleNode objects to ["data"] property
    i = 0
    for node in G.nodes:
        # Find downstream node of node
        G.nodes[node]["data"] = funmixer.SampleNode(
            name=node,
            area=areas(),
            downstream_node=n.node if (n := funmixer.nx_get_downstream(G, node)) else None,
            x=-1,
            y=-1,
            total_upstream_area=0,
            label=0,
            upstream_nodes=[],
        )
        i += 1
    return G


### Set the test parameters ###

# Set the range to explore upstream concentration values over
minimum_conc, maximum_conc = 1, 1e2
# Set the range to explore sub-basin area values over
minimum_area, maximum_area = 1, 1e2
# Maximum number of nodes in a random network
maximum_number_of_nodes = 100
# Maximum branching factor of a random network
maximum_branching_factor = 4
# Maximum possible height of a balanced tree with given network parameters
maximum_height = max_height_of_balanced_tree(maximum_number_of_nodes, maximum_branching_factor)
# Set the desired level of accuracy for tests to pass
target_tolerance = 0.01  # 0.01 = 1 %


# Explore random networks
@given(
    N=st.integers(min_value=2, max_value=maximum_number_of_nodes),
    min_area=st.floats(min_value=minimum_area, max_value=maximum_area),
    max_area=st.floats(min_value=minimum_area, max_value=maximum_area),
    min_conc=st.floats(min_value=minimum_conc, max_value=maximum_conc),
    max_conc=st.floats(min_value=minimum_conc, max_value=maximum_conc),
)
@settings(deadline=None)
def test_random_network(
    N: int, min_area: float, max_area: float, min_conc: float, max_conc: float
) -> None:
    """
    Test that the SampleNetworkUnmixer can recover the upstream concentrations of a random sample network to tolerance.
    """
    # Check that max_area and max_conc are greater than min_area and min_conc respectively
    if max_area < min_area:
        max_area, min_area = min_area, max_area
    if max_conc < min_conc:
        max_conc, min_conc = min_conc, max_conc

    areas = lambda: draw_random_log_uniform(min_area, max_area)
    concentrations = lambda: draw_random_log_uniform(min_conc, max_conc)
    network = generate_random_sample_network(N=N, areas=areas)
    upstream = conc_list_to_dict(network, concentrations)
    downstream = funmixer.forward_model(sample_network=network, upstream_concentrations=upstream)
    problem = funmixer.SampleNetworkUnmixer(sample_network=network, use_regularization=False)
    solution = problem.solve(downstream, solver="ecos")

    # Check that the recovered upstream concentrations are within 0.1% of the true upstream concentrations using
    # the np.isclose function
    for node in network.nodes:
        pred = solution.upstream_preds[node]
        true = upstream[node]
        assert np.isclose(pred, true, rtol=target_tolerance)


# Explore balanced networks
@given(
    branching_factor=st.integers(min_value=1, max_value=maximum_branching_factor),
    height=st.integers(min_value=1, max_value=maximum_height),
    min_area=st.floats(min_value=minimum_area, max_value=maximum_area),
    max_area=st.floats(min_value=minimum_area, max_value=maximum_area),
    min_conc=st.floats(min_value=minimum_conc, max_value=maximum_conc),
    max_conc=st.floats(min_value=minimum_conc, max_value=maximum_conc),
)
@settings(deadline=None)
def test_balanced_network(
    branching_factor: int,
    height: int,
    min_area: float,
    max_area: float,
    min_conc: float,
    max_conc: float,
) -> None:
    """
    Test that the SampleNetworkUnmixer can recover the upstream concentrations of a balanced sample network to tolerance.
    """
    # Check that max_area and max_conc are greater than min_area and min_conc respectively
    if max_area < min_area:
        max_area, min_area = min_area, max_area
    if max_conc < min_conc:
        max_conc, min_conc = min_conc, max_conc

    areas = lambda: draw_random_log_uniform(min_area, max_area)
    concentrations = lambda: draw_random_log_uniform(min_conc, max_conc)
    network = generate_balanced_sample_network(
        branching_factor=branching_factor, height=height, areas=areas
    )
    upstream = conc_list_to_dict(network, concentrations)
    downstream = funmixer.forward_model(sample_network=network, upstream_concentrations=upstream)
    problem = funmixer.SampleNetworkUnmixer(sample_network=network, use_regularization=False)
    solution = problem.solve(downstream, solver="ecos")

    # Check that the recovered upstream concentrations are within 0.1% of the true upstream concentrations using
    # the np.isclose function
    for node in network.nodes:
        pred = solution.upstream_preds[node]
        true = upstream[node]
        assert np.isclose(pred, true, rtol=target_tolerance)


# Explore full r-ary networks
@given(
    branching_factor=st.integers(min_value=1, max_value=maximum_branching_factor),
    N=st.integers(min_value=2, max_value=maximum_number_of_nodes),
    min_area=st.floats(min_value=minimum_area, max_value=maximum_area),
    max_area=st.floats(min_value=minimum_area, max_value=maximum_area),
    min_conc=st.floats(min_value=minimum_conc, max_value=maximum_conc),
    max_conc=st.floats(min_value=minimum_conc, max_value=maximum_conc),
)
@settings(deadline=None)
def test_rary_network(
    branching_factor: int,
    N: int,
    min_area: float,
    max_area: float,
    min_conc: float,
    max_conc: float,
) -> None:
    """
    Test that the SampleNetworkUnmixer can recover the upstream concentrations of a full R-ary sample network to tolerance.
    """
    # Check that max_area and max_conc are greater than min_area and min_conc respectively
    if max_area < min_area:
        max_area, min_area = min_area, max_area
    if max_conc < min_conc:
        max_conc, min_conc = min_conc, max_conc

    areas = lambda: draw_random_log_uniform(min_area, max_area)
    concentrations = lambda: draw_random_log_uniform(min_conc, max_conc)
    network = generate_r_ary_sample_network(N=N, branching_factor=branching_factor, areas=areas)
    upstream = conc_list_to_dict(network, concentrations)
    downstream = funmixer.forward_model(sample_network=network, upstream_concentrations=upstream)
    problem = funmixer.SampleNetworkUnmixer(sample_network=network, use_regularization=False)
    solution = problem.solve(downstream, solver="ecos")

    # Check that the recovered upstream concentrations are within 0.1% of the true upstream concentrations using
    # the np.isclose function
    for node in network.nodes:
        pred = solution.upstream_preds[node]
        true = upstream[node]
        assert np.isclose(pred, true, rtol=target_tolerance)<|MERGE_RESOLUTION|>--- conflicted
+++ resolved
@@ -1,9 +1,6 @@
-<<<<<<< HEAD
+# pyre-ignore-all-errors[56]
+
 import math
-=======
-# pyre-ignore-all-errors[56]
-
->>>>>>> 16f30665
 from typing import Callable, Optional
 
 import funmixer
