import sys
import time
from collections import defaultdict
from dataclasses import dataclass, field
from typing import DefaultDict, List, Optional, Tuple, TypeVar

# pyre-fixme[21]: Could not find module `matplotlib.pyplot`.
import matplotlib.pyplot as plt
import numpy as np
import pickle
import tqdm

# pyre-fixme[21]: Could not find module `random_networks_test`.
from random_networks_test import (
    conc_list_to_dict,
    draw_random_log_uniform,
    generate_r_ary_sample_network,
)

import funmixer

T = TypeVar("T")

# The following parameter set (50 networks up to 500 nodes in size) takes about 30 minutes to run on standard hardware.

# Set the range to explore upstream concentration values over
MINIMUM_CONC = 1
MAXIMUM_CONC = 1e2

# Set the range to explore sub-basin area values over
MINIMUM_AREA = 1
MAXIMUM_AREA = 1e2

# Set branching factor
BRANCHING_FACTOR = 3

# Set maximum number of nodes to try
MAXIMUM_NETWORK_SIZE = 500

# Set number of networks to test
NUMBER_OF_NETWORKS = 50

# Number of times to run the test to average run-time variations
TEST_REPEATS = 10


@dataclass
class BenchmarkResults:
    first_solves: DefaultDict[int, List[float]] = field(default_factory=lambda: defaultdict(list))
    subsequent_solves: DefaultDict[int, List[float]] = field(
        default_factory=lambda: defaultdict(list)
    )
    solver_times: DefaultDict[int, List[float]] = field(default_factory=lambda: defaultdict(list))


def bavg(x: DefaultDict[int, List[float]], scale: float) -> List[float]:
    return [scale * float(np.mean(np.array(x[n]))) for n in sorted(x.keys())]


def bstd(x: DefaultDict[int, List[float]], scale: float) -> List[float]:
    return [scale * float(np.std(np.array(x[n]))) for n in sorted(x.keys())]


def plot_first_second(
    network_sizes: List[int],
    b: BenchmarkResults,
    name: str,
    c1: str,
    c2: str,
    scale: float = 1,
    symbol: str = "o-",
) -> None:
    plt.errorbar(
        network_sizes,
        bavg(b.first_solves, scale=scale),
        fmt=symbol,
        yerr=bstd(b.first_solves, scale=scale),
        label=f"{name} Total Time (1$^{{st}}$ solve)",
        c=c1,
        markersize=2,
        alpha=0.7,
    )
    plt.errorbar(
        network_sizes,
        bavg(b.subsequent_solves, scale=scale),
        yerr=bstd(b.subsequent_solves, scale=scale),
        c=c2,
        label=f"{name} Total Time (2$^{{nd}}$ solve)",
        fmt=symbol,
        markersize=2,
        alpha=0.7,
    )


def plot_solver_time(
    network_sizes: List[int],
    b: BenchmarkResults,
    name: str,
    c: str,
    scale: float = 1,
    symbol: str = "o-",
) -> None:
    plt.errorbar(
        network_sizes,
        bavg(b.solver_times, scale=scale),
        yerr=bstd(b.solver_times, scale=scale),
        c=c,
        markersize=2,
        fmt=symbol,
        label=f"{name}",
    )


def none_throws(x: Optional[T]) -> T:
    assert x is not None
    return x


def run_benchmark(solver: str, sizes: List[int], repeats: int = TEST_REPEATS) -> BenchmarkResults:
    ret = BenchmarkResults()

    for n in tqdm.tqdm(sizes):
        for _ in range(repeats):
            areas = lambda: draw_random_log_uniform(MINIMUM_AREA, MAXIMUM_AREA)
            concentrations = lambda: draw_random_log_uniform(MINIMUM_CONC, MAXIMUM_CONC)
            network = generate_r_ary_sample_network(
                N=n, branching_factor=BRANCHING_FACTOR, areas=areas
            )
            upstream = conc_list_to_dict(network, concentrations)
            downstream = funmixer.forward_model(
                sample_network=network, upstream_concentrations=upstream
            )
            problem = funmixer.SampleNetworkUnmixer(
                sample_network=network, use_regularization=False
            )
            solution = problem.solve(downstream, solver=solver)
            ret.first_solves[n].append(solution.total_time)
            ret.solver_times[n].append(none_throws(solution.solve_time))
            solution = problem.solve(downstream, solver=solver)
            ret.subsequent_solves[n].append(solution.total_time)

    return ret


def do_benchmark() -> None:
    # Generate list of network sizes
    network_sizes: List[int] = np.unique(
        np.rint(
            np.logspace(np.log10(2), np.log10(MAXIMUM_NETWORK_SIZE), NUMBER_OF_NETWORKS)
        ).astype(int)
    ).tolist()

    # NOTE: Select a slice here for doing dev work on the benchmarks
    network_sizes = network_sizes[:]

    print("#" * 80)
    print(
        f"Running benchmark for {len(network_sizes)} R-ary networks with branching factor {BRANCHING_FACTOR}, up to {MAXIMUM_NETWORK_SIZE} nodes."
    )
    print(
        f"Node concentrations and areas randomly varied between: {MINIMUM_CONC} and {MAXIMUM_CONC}, {MINIMUM_AREA} and {MAXIMUM_AREA}, respectively."
    )
    print("#" * 80)
    start = time.time()

    print("Testing ECOS solver...")
    ecos_bench = run_benchmark("ecos", network_sizes)

    print("Testing GUROBI solver...")
    gurobi_bench: Optional[BenchmarkResults] = None
    try:
        gurobi_bench = run_benchmark("gurobi", network_sizes)
    except Exception as err:
        print(f"Could not benchmark Gurobi. Error: {err}")

    print("Testing SCS solver...")
    scs_bench = run_benchmark("scs", network_sizes)

    print("Testing Clarabel solver...")
    clarabel_bench = run_benchmark("clarabel", network_sizes)

    with open("benchmark_results.pkl", "wb") as fout:
        pickle.dump([network_sizes, ecos_bench, gurobi_bench, scs_bench, clarabel_bench], fout)

    end = time.time()
    print(f"Benchmarking took {end - start} seconds.")
    print("Benchmark complete.")
    print("#" * 80)


def plot_benchmark() -> None:
    with open("benchmark_results.pkl", "rb") as fin:
<<<<<<< HEAD
        (
            network_sizes,
            ecos_bench,
            gurobi_bench,
            scs_bench,
            clarabel_bench,
        ) = pickle.load(fin)
=======
        network_sizes, ecos_bench, gurobi_bench, scs_bench = pickle.load(fin)
>>>>>>> 853e4a08

    # Plot results of total runtime
    # Plot solve time against number of nodes
    fig = plt.figure(figsize=(10, 5))
    ax = fig.add_subplot(111)

    plot_first_second(network_sizes, ecos_bench, "ECOS", "#1f78b4", "#a6cee3")
    plot_first_second(network_sizes, scs_bench, "SCS", "#e31a1c", "#fb9a99")
    if gurobi_bench:
        plot_first_second(network_sizes, gurobi_bench, "GUROBI", "#33a02c", "#b2df8a")
    plot_first_second(network_sizes, clarabel_bench, "CLARABEL", "#ff7f00", "#fdbf6f")

    ax.set_xscale("log")
    ax.set_yscale("log")
    ax.set_title("Total runtime")
    ax.set_ylabel("Solve time (s)")
    ax.grid(True, which="both")

    # Plot results of just the CVXPY solve time
    plot_solver_time(network_sizes, ecos_bench, "ECOS Solver Time", "#1f78b4", symbol="o--")
    plot_solver_time(network_sizes, scs_bench, "SCS Solver Time", "#e31a1c", symbol="o--")
    if gurobi_bench:
        plot_solver_time(network_sizes, gurobi_bench, "GUROBI Solver Time", "#33a02c", symbol="o--")
    plot_solver_time(network_sizes, clarabel_bench, "CLARABEL Solver Time", "#ff7f00", symbol="o--")
    ax.set_xscale("log")
    ax.set_title("Optimizer time")
    ax.set_yscale("log")
    ax.set_xlabel("Number of nodes")
    ax.set_ylabel("Solve time (s)")
    ax.legend()
    ax.grid(True, which="both")
    handles, labels = ax.get_legend_handles_labels()
    labels, handles = zip(*sorted(zip(labels, handles), key=lambda t: t[0]))
    lgd = ax.legend(handles, labels, loc="upper center", bbox_to_anchor=(0.5, -0.1), ncol=3)
    plt.savefig("runtime_benchmark.png", dpi=400, bbox_extra_artists=(lgd,), bbox_inches="tight")
    plt.savefig("runtime_benchmark.pdf", bbox_extra_artists=(lgd,), bbox_inches="tight")
    plt.show()


def main() -> None:
    if len(sys.argv) != 2:
        raise ValueError("Need to specify `run` or `plot`")
    if sys.argv[1] == "run":
        do_benchmark()
    elif sys.argv[1] == "plot":
        plot_benchmark()
    else:
        raise ValueError("Unknown command: need `run` or `plot`")


if __name__ == "__main__":
    main()<|MERGE_RESOLUTION|>--- conflicted
+++ resolved
@@ -190,7 +190,6 @@
 
 def plot_benchmark() -> None:
     with open("benchmark_results.pkl", "rb") as fin:
-<<<<<<< HEAD
         (
             network_sizes,
             ecos_bench,
@@ -198,9 +197,6 @@
             scs_bench,
             clarabel_bench,
         ) = pickle.load(fin)
-=======
-        network_sizes, ecos_bench, gurobi_bench, scs_bench = pickle.load(fin)
->>>>>>> 853e4a08
 
     # Plot results of total runtime
     # Plot solve time against number of nodes
